--- conflicted
+++ resolved
@@ -64,12 +64,8 @@
 " Load resources
 let s:interpreters = codi#load#interpreters()
 let s:aliases = codi#load#aliases()
-<<<<<<< HEAD
 let s:nvim = has('nvim')
-let s:async = !g:codi#sync && ((has('job') && has('channel')) || s:nvim)
-=======
-let s:async_ok = has('job') && has('channel')
->>>>>>> 26dfc8c4
+let s:async_ok = has('job') && has('channel') || s:nvim
 let s:updating = 0
 let s:codis = {} " { bufnr: { codi_bufnr, codi_width, codi_restore } }
 let s:async_jobs = {} " { bufnr: job }
@@ -159,16 +155,11 @@
   if s:nvim
     silent! call jobstop(job)
   else
-<<<<<<< HEAD
     if a:0
       call job_stop(job, a:1)
     else
       call job_stop(job)
     end
-=======
-    call job_stop(a:job)
-  endif
->>>>>>> 26dfc8c4
 
     " Implicitly clears from process table.
     call job_status(job)
@@ -300,8 +291,7 @@
   let cmd = s:scriptify(s:whole_str(i['bin']))
 
   " Async or sync
-<<<<<<< HEAD
-  if s:async
+  if s:get_opt('async')
     " Spawn the job
     if s:nvim
       let job = jobstart(cmd, {
@@ -314,11 +304,6 @@
       let ch = job_getchannel(job)
       let id = s:ch_get_id(ch)
     endif
-=======
-  if s:get_opt('async')
-    let job = job_start(cmd, { 'callback': 'codi#__callback' })
-    let ch = job_getchannel(job)
->>>>>>> 26dfc8c4
 
     " Kill previously running job if necessary
     call s:stop_job_for_buf(bufnr)
